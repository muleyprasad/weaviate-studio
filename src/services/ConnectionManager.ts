import * as vscode from 'vscode';
import weaviate, { WeaviateClient } from 'weaviate-client';

export interface WeaviateConnection {
    id: string;
    name: string;
    status: 'connected' | 'disconnected';
    lastUsed?: number;

    // Either cloud or custom (discriminated union with "type")
    type: 'custom' | 'cloud';

    // Common (for both types)
    apiKey?: string;

    // Custom connection fields
    httpHost?: string;
    httpPort?: number;
    grpcHost?: string;
    grpcPort?: number;
    grpcSecure?: boolean;
    httpSecure?: boolean;

    // Cloud connection fields
    cloudUrl?: string;

    // Advanced settings
    timeoutInit?: number;
    timeoutQuery?: number;
    timeoutInsert?: number;
    skipInitChecks?: boolean;

    connectionVersion?: string; // future use

    // backwards compatibility
    url?: string; // old field, to be migrated
}

export class ConnectionManager {
    private static instance: ConnectionManager;
    private static readonly currentVersion = '2'; // Current connection configuration version
    private readonly storageKey = 'weaviate-connections';
    private _onConnectionsChanged = new vscode.EventEmitter<void>();
    public readonly onConnectionsChanged = this._onConnectionsChanged.event;
    private connections: WeaviateConnection[] = [];
    private clients: Map<string, WeaviateClient> = new Map();
    private addConnectionMutex: Promise<any> = Promise.resolve(); // Mutex to prevent race conditions

    private constructor(private readonly context: vscode.ExtensionContext) {
        this.loadConnections().catch(error => {
            console.error('Failed to load connections during initialization:', error);
        });
    }

    private checkConnectionsMigration(connections: WeaviateConnection[]): WeaviateConnection[] {
        // Ensure connections is a valid array
        if (!Array.isArray(connections)) {
            console.warn('Invalid connections data, expected array, got:', typeof connections);
            return [];
        }

        // Filter out null/undefined values and invalid objects
        const validConnections = connections.filter((conn): conn is WeaviateConnection => {
            return conn !== null && conn !== undefined && typeof conn === 'object';
        });

        // if migration detected, save the migrated connections
        let need_to_save = false;
        // if it doesn't have connectionVersion, need to migrate
        const migratedConnections = validConnections.map((conn) => {
          try {
              if (conn.connectionVersion === ConnectionManager.currentVersion) {
                // future migrations here
                return conn;
              } else if (!conn.connectionVersion) {
                // may be new connection without version
                if (conn.httpHost || conn.cloudUrl) {
                  need_to_save = true;
                  return { ...conn, connectionVersion: ConnectionManager.currentVersion };
                }
                // old connection, need to migrate
                if (conn.url && (conn.url.includes('weaviate.cloud') || conn.url.includes('weaviate.io') || conn.url.includes('weaviate.network'))) {
                    conn.type = 'cloud';
                    conn.cloudUrl = conn.url;
                    delete conn.url;
                    conn.connectionVersion = ConnectionManager.currentVersion;

                    need_to_save = true;
                } else {
                  // custom connection
                    if (!conn.url) {
                        // invalid connection, skip migration
                        return conn;
                    }
                    conn.type = 'custom';
                    // url should be in format http(s)://host:port; add default scheme if missing
                    let rawUrl = conn.url;
                    if (!/^https?:\/\//i.test(rawUrl)) {
                        rawUrl = `http://${rawUrl}`;
                    }
                    const url = new URL(rawUrl);
                    delete conn.url;
                    conn.httpHost = url.hostname;
                    // If no port is specified, choose sensible defaults: 443 for https, 8080 for http
                    const hasExplicitPort = url.port && url.port.trim().length > 0;
                    conn.httpPort = hasExplicitPort ? parseInt(url.port, 10) : (url.protocol === 'https:' ? 443 : 8080);
                    conn.httpSecure = url.protocol === 'https:';
                    conn.grpcHost = url.hostname;
                    conn.grpcPort = 50051; // default grpc port
                    conn.grpcSecure = url.protocol === 'https:'; // default to false
                    conn.connectionVersion = ConnectionManager.currentVersion;

                    need_to_save = true;
                }
              }
              return conn;
          } catch (error) {
              console.warn('Error migrating connection, skipping:', conn, error);
              return null;
          }
        });
        
        // Filter out any null values from failed migrations
        const finalConnections = migratedConnections.filter((conn): conn is WeaviateConnection => 
            conn !== null && conn !== undefined
        );
        
        if (need_to_save) {
          try {
            this.context.globalState.update(this.storageKey, finalConnections).then(
                () => {
                    // Migration complete - silent in production/tests
                },
                (error: any) => {
                    console.warn('Failed to save migrated connections:', error);
                }
            );
          } catch (error) {
            console.warn('Failed to save migrated connections:', error);
          }
        }
        return finalConnections;
    }

    public static getInstance(context: vscode.ExtensionContext): ConnectionManager {
        if (!ConnectionManager.instance) {
            ConnectionManager.instance = new ConnectionManager(context);
        }
        return ConnectionManager.instance;
    }

    private async loadConnections(): Promise<WeaviateConnection[]> {
        try {
            var connections = this.context.globalState.get<WeaviateConnection[]>(this.storageKey) || [];
            // Check and save migrations
            const migratedConnections = this.checkConnectionsMigration(connections);
            // Ensure all loaded connections start as disconnected
            this.connections = migratedConnections.map((conn: WeaviateConnection) => ({
                ...conn,
                status: 'disconnected' as const
            }));
            return this.connections;
        } catch (error) {
            console.error('Error loading connections, starting with empty list:', error);
            this.connections = [];
            return this.connections;
        }
    }

    private async saveConnections() {
        await this.context.globalState.update(this.storageKey, this.connections);
        this._onConnectionsChanged.fire();
    }

    public async addConnection(connection: Omit<WeaviateConnection, 'id' | 'status'>): Promise<WeaviateConnection> {
        // Use mutex to prevent race conditions during concurrent additions
        return this.addConnectionMutex = this.addConnectionMutex.then(async () => {
            try {
                // Validate required fields
                if (!connection.name || connection.name.trim() === '') {
                    throw new Error('Connection name is required');
                }

                if (connection.type === 'custom') {
                    if (!connection.httpHost || connection.httpHost.trim() === '') {
                        throw new Error('HTTP host is required for custom connections');
                    }
                } else if (connection.type === 'cloud') {
                    if (!connection.cloudUrl || connection.cloudUrl.trim() === '') {
                        throw new Error('Cloud URL is required for cloud connections');
                    }
                    if (!connection.apiKey || connection.apiKey.trim() === '') {
                        throw new Error('API key is required for cloud connections');
                    }
                }

                // Check for duplicate connection names
                const existingConnection = this.connections.find(c => 
                    c.name.toLowerCase() === connection.name.toLowerCase()
                );
                if (existingConnection) {
                    // Provide more detailed error information
                    const errorMsg = `A connection with this name already exists (ID: ${existingConnection.id}, Type: ${existingConnection.type})`;
                    console.warn('Connection name conflict:', {
                        attemptedName: connection.name,
                        existingConnection: {
                            id: existingConnection.id,
                            name: existingConnection.name,
                            type: existingConnection.type
                        },
                        allConnectionNames: this.connections.map(c => c.name)
                    });
                    throw new Error(errorMsg);
                }

                const timestamp = Date.now();
                // Generate unique ID with more entropy to avoid collisions during concurrent operations
                const uniqueId = process.env.NODE_ENV === 'test' 
                    ? timestamp.toString() + Math.random().toString(36).substr(2, 9)
                    : timestamp.toString() + Math.random().toString(36).substr(2, 9);

                const newConnection: WeaviateConnection = {
                    ...connection,
                    id: uniqueId,
                    status: 'disconnected',
                    lastUsed: timestamp,
                    connectionVersion: ConnectionManager.currentVersion
                };
                
                this.connections.push(newConnection);
                
                try {
                    await this.saveConnections();
                } catch (error) {
                    // If saving fails, still return the connection but log the error
                    console.warn('Failed to persist connection to storage:', error);
                    // Still fire the event since the connection is in memory
                    this._onConnectionsChanged.fire();
                }
                
                return newConnection;
            } catch (error) {
                if (error instanceof Error) {
                    throw error;
                }
                throw new Error('Failed to add connection');
            }
        });
    }

    public async updateConnection(id: string, updates: Partial<WeaviateConnection>) {
        const index = this.connections.findIndex(c => c.id === id);
        if (index === -1) {
            return null;
        }

        // If updating the name, check for conflicts with other connections
        if (updates.name && updates.name.trim() !== '') {
            const existingConnection = this.connections.find(c => 
                c.id !== id && // Exclude the current connection being updated
                c.name.toLowerCase() === updates.name!.toLowerCase()
            );
            if (existingConnection) {
                throw new Error(`A connection with this name already exists (ID: ${existingConnection.id}, Type: ${existingConnection.type})`);
            }
        }

        // clear the connection index, keep only the id and last used
        this.connections[index] = { ...this.connections[index], ...updates, lastUsed: Date.now() };
        await this.saveConnections();
        return this.connections[index];
    }

    public async deleteConnection(id: string): Promise<boolean> {
        const index = this.connections.findIndex((c: WeaviateConnection) => c.id === id);
        if (index === -1) {
            return false;
        }
        
        // Remove client without updating connection status (since we're deleting it)
        this.clients.delete(id);
        this.connections.splice(index, 1);
        await this.saveConnections();
        return true;
    }

    public getConnections(): WeaviateConnection[] {
        return [...this.connections].sort((a, b) => (b.lastUsed || 0) - (a.lastUsed || 0));
    }

    public getConnection(id: string): WeaviateConnection | undefined {
        return this.connections.find(c => c.id === id);
    }

    public async connect(id: string): Promise<WeaviateConnection | null> {
        const connection = this.getConnection(id);
        if (!connection) {
            return null;
        }

        try {
            let client: WeaviateClient | undefined;
            if (connection.type === 'cloud' && connection.cloudUrl) {
                client = await weaviate.connectToWeaviateCloud(connection.cloudUrl, {
                    authCredentials: new weaviate.ApiKey(connection.apiKey || ''),
                    skipInitChecks: connection.skipInitChecks,

                    timeout: {
                        init: connection.timeoutInit,
                        query: connection.timeoutQuery,
                        insert: connection.timeoutInsert,
                    }
                });
            } else {
                // Extract only the fields needed for connectToCustom
                client = await weaviate.connectToCustom({
                    httpHost: connection.httpHost,
                    httpPort: connection.httpPort,
                    grpcHost: connection.grpcHost,
                    grpcPort: connection.grpcPort,
                    httpSecure: connection.httpSecure,
                    grpcSecure: connection.grpcSecure,
                    authCredentials: new weaviate.ApiKey(connection.apiKey || ''),
<<<<<<< HEAD
=======
                    type: connection.type,
                    skipInitChecks: connection.skipInitChecks,
>>>>>>> 2c26acbc
                    timeout: {
                        init: connection.timeoutInit,
                        query: connection.timeoutQuery,
                        insert: connection.timeoutInsert,
                    }
                } as any);
            }
            if (!client) {
                throw new Error('Failed to create Weaviate client');
            }

            // Test connection by getting server meta
            const is_ready = await client.isReady();
            if (!is_ready) {
                throw new Error('Weaviate server is not ready');
            }
            
            this.clients.set(id, client);
            const updated = await this.updateConnection(id, { status: 'connected' });
            return updated || null;
        } catch (error) {
            vscode.window.showErrorMessage(`Failed to connect to ${connection.name}: ${error}`);
            return null;
        }
    }

    public async disconnect(id: string): Promise<boolean> {
        this.clients.delete(id);
        try {
            await this.updateConnection(id, { status: 'disconnected' });
            return true;
        } catch (error) {
            console.error(`Error disconnecting connection ${id}:`, error);
            return false;
        }
    }

    public getClient(id: string): WeaviateClient | undefined {
        return this.clients.get(id);
    }

    /**
     * Debug method to get all connection names for troubleshooting
     * @returns Array of connection names currently in memory
     */
    public getConnectionNames(): string[] {
        return this.connections.map(c => c.name);
    }

    /**
     * Debug method to check if a connection name exists (case-insensitive)
     * @param name - Connection name to check
     * @returns Object with details about the name conflict
     */
    public checkNameConflict(name: string): { exists: boolean; conflictingConnection?: WeaviateConnection } {
        const conflictingConnection = this.connections.find(c => 
            c.name.toLowerCase() === name.toLowerCase()
        );
        return {
            exists: !!conflictingConnection,
            conflictingConnection
        };
    }

    /**
     * Clear all connections - USE WITH CAUTION! This will remove all stored connections.
     * @returns Promise that resolves when all connections are cleared
     */
    public async clearAllConnections(): Promise<void> {
        // Disconnect all active clients
        this.clients.clear();
        
        // Clear the connections array
        this.connections = [];
        
        // Clear from persistent storage
        await this.saveConnections();
        
        console.log('All connections have been cleared');
    }

    public async showAddConnectionDialog(): Promise<WeaviateConnection | null> {
        return this.showConnectionDialog();
    }

    public async showEditConnectionDialog(connectionId: string): Promise<WeaviateConnection | null> {
        const connection = this.getConnection(connectionId);
        if (!connection) {
            throw new Error('Connection not found');
        }
        return this.showConnectionDialog(connection);
    }

    private async showConnectionDialog(connection?: WeaviateConnection): Promise<WeaviateConnection | null> {
        return new Promise((resolve) => {
            const isEditMode = !!connection;
            const panel = vscode.window.createWebviewPanel(
                'weaviateConnection',
                isEditMode ? 'Edit Weaviate Connection' : 'Add Weaviate Connection',
                vscode.ViewColumn.Active,
                {
                    enableScripts: true,
                    retainContextWhenHidden: true,
                    localResourceRoots: []
                }
            );

            // Handle messages from the webview
            panel.webview.onDidReceiveMessage(
                async (message) => {
                    switch (message.command) {
                        case 'save':
                            try {
                                const { name, httpHost, apiKey, type } = message.connection;
                                if (type === 'custom') {
                                    if (!name || !httpHost) {
                                        panel.webview.postMessage({
                                            command: 'error',
                                            message: 'Name and httpHost are required'
                                        });
                                        return;
                                    }
                                }
                                if (type === 'cloud') {
                                    const cloudUrlChanged = !!(connection && connection.cloudUrl && message.connection.cloudUrl && connection.cloudUrl !== message.connection.cloudUrl);
                                    const needsApiKey = !isEditMode || !connection || connection.type !== 'cloud' || !connection.apiKey || cloudUrlChanged;
                                    if (!name || !message.connection.cloudUrl || (needsApiKey && !apiKey)) {
                                        panel.webview.postMessage({
                                            command: 'error',
                                            message: needsApiKey
                                                ? 'Name, cloudUrl and apiKey are required'
                                                : 'Name and cloudUrl are required'
                                        });
                                        return;
                                    }
                                }

                                let updatedConnection: WeaviateConnection | null = null;
                                
                                if (isEditMode && connection) {
                                    // Update existing connection
                                    updatedConnection = await this.updateConnection(connection.id,message.connection);
                                } else {
                                    // Add new connection
                                    updatedConnection = await this.addConnection({
                                        name: message.connection.name.trim(),
                                        httpHost: message.connection.httpHost?.trim(),
                                        httpPort: message.connection.httpPort,
                                        grpcHost: message.connection.grpcHost?.trim(),
                                        grpcPort: message.connection.grpcPort,
                                        grpcSecure: message.connection.grpcSecure,
                                        httpSecure: message.connection.httpSecure,
                                        apiKey: apiKey?.trim() || undefined,
                                        type: message.connection.cloudUrl === undefined? 'custom' : 'cloud',
                                        cloudUrl: message.connection.cloudUrl?.trim() || undefined,
                                        timeoutInit: message.connection.timeoutInit || undefined,
                                        timeoutQuery: message.connection.timeoutQuery || undefined,
                                        timeoutInsert: message.connection.timeoutInsert || undefined,
                                        skipInitChecks: message.connection.skipInitChecks,
                                    });
                                }
                                
                                if (updatedConnection) {
                                    panel.dispose();
                                    resolve(updatedConnection);
                                }
                            } catch (error) {
                                const errorMessage = error instanceof Error ? error.message : 
                                    isEditMode ? 'Failed to update connection' : 'Failed to add connection';
                                panel.webview.postMessage({
                                    command: 'error',
                                    message: errorMessage
                                });
                            }
                            break;
                        case 'cancel':
                            panel.dispose();
                            resolve(null);
                            break;
                    }
                },
                undefined,
                this.context.subscriptions
            );

            // Set the HTML content for the webview
            panel.webview.html = this.getWebviewContent(connection);
        });
    }

    private getWebviewContent(connection?: WeaviateConnection): string {
        return `
<!DOCTYPE html>
<html lang="en">
<head>
  <meta charset="UTF-8">
  <meta name="viewport" content="width=device-width, initial-scale=1.0">
  <title>Add Weaviate Connection</title>
  <style>
    body {
      font-family: var(--vscode-font-family);
      padding: 20px;
      background-color: var(--vscode-editor-background);
      color: var(--vscode-foreground);
    }
    .form-group {
      margin-bottom: 15px;
    }
    label {
      display: block;
      margin-bottom: 5px;
      font-weight: bold;
    }
    input[type="text"],
    input[type="password"],
    input[type="number"],
    select {
      width: 100%;
      padding: 8px;
      border: 1px solid var(--vscode-input-border);
      background-color: var(--vscode-input-background);
      color: var(--vscode-input-foreground);
      border-radius: 2px;
      box-sizing: border-box;
    }
    .error {
      color: var(--vscode-errorForeground);
      margin-top: 5px;
      display: none;
    }
    .button-container {
      display: flex;
      justify-content: flex-end;
      margin-top: 20px;
    }
    button {
      margin-left: 10px;
      padding: 5px 12px;
      border: none;
      border-radius: 2px;
      cursor: pointer;
    }
    .save-button {
      background-color: var(--vscode-button-background);
      color: var(--vscode-button-foreground);
    }
    .cancel-button {
      background-color: var(--vscode-button-secondaryBackground);
      color: var(--vscode-button-secondaryForeground);
    }
    .advanced {
      margin-top: 10px;
    }
    .advanced-toggle {
      cursor: pointer;
      color: var(--vscode-textLink-foreground);
      margin-bottom: 10px;
      display: inline-block;
    }
    .advanced-settings {
      display: none;
      margin-top: 10px;
      border: 1px solid var(--vscode-input-border);
      padding: 10px;
      border-radius: 4px;
    }
  </style>
</head>
<body>
  <!-- Connection type dropdown -->
  <div class="form-group">
    <label for="connectionType">Connection Type</label>
    <select id="connectionType">
    <option value="custom">Custom</option>
    <option value="cloud">Cloud</option>
    </select>
  </div>
  
  <!-- Connection name -->
  <div class="form-group">
    <label for="connectionName">Connection Name</label>
    <input type="text" id="connectionName" placeholder="e.g., Production Cluster" value="${connection?.name || ''}">
    <div id="nameError" class="error"></div>
  </div>

  <!-- Custom fields -->
  <div id="customFields">
    <div class="form-group">
      <label for="httpHost">Weaviate HTTP Host</label>
      <input type="text" id="httpHost" placeholder="localhost" value="${connection?.httpHost || 'localhost'}">
      <div id="httpHostError" class="error"></div>
    </div>
    <div class="form-group">
      <label for="httpPort">Weaviate HTTP Port</label>
      <input type="number" id="httpPort" placeholder="8080" value="${connection?.httpPort || 8080}">
    </div>
    <div class="form-group">
      <label><input type="checkbox" id="httpSecure" ${connection?.httpSecure ? 'checked' : ''}> Use Secure HTTP (HTTPS)</label>
    </div>
    <div class="form-group">
      <label for="grpcHost">Weaviate gRPC Host</label>
      <input type="text" id="grpcHost" placeholder="localhost" value="${connection?.grpcHost || 'localhost'}">
    </div>
    <div class="form-group">
      <label for="grpcPort">Weaviate gRPC Port</label>
      <input type="number" id="grpcPort" placeholder="9090" value="${connection?.grpcPort || 50051}">
    </div>
    <div class="form-group">
      <label><input type="checkbox" id="grpcSecure" ${connection?.grpcSecure ? 'checked' : ''}> Use Secure gRPC (TLS)</label>
    </div>
    <div id="customApiKeyContainer" class="form-group">
      <label for="apiKeyCustom">API Key (optional)</label>
      <input type="password" id="apiKeyCustom" placeholder="${connection ? 'Leave blank to keep existing key' : 'Leave empty if not required'}" value="">
      ${connection ? '<small>If you leave this blank, the current API key will remain unchanged.</small>' : ''}
    </div>
  </div>

  <!-- Cloud fields -->
  <div id="cloudFields" style="display: none;">
    <div class="form-group">
      <label for="cloudUrl">Cloud URL</label>
      <input type="text" id="cloudUrl" placeholder="https://your-instance.weaviate.network" value="${connection?.cloudUrl || ''}">
      <div id="cloudUrlError" class="error"></div>
    </div>
    <div class="form-group">
      <label for="apiKeyCloud">API Key</label>
      <input type="password" id="apiKeyCloud" placeholder="${connection ? 'Leave blank to keep existing key' : 'Required for cloud'}" value="">
      ${connection ? '<small>If left blank, the existing API key will be preserved.</small>' : ''}
      <div id="apiKeyError" class="error"></div>
    </div>
  </div>

  <!-- Advanced settings -->
  <div class="advanced">
    <small>Connection version: ${connection ? connection.connectionVersion || ConnectionManager.currentVersion : ConnectionManager.currentVersion}</small>
    <span class="advanced-toggle" id="toggleAdvanced">Show Advanced Settings ▾</span>
    
    <div class="advanced-settings" id="advancedSettings">
      <div class="form-group">
        <label for="timeoutInit">Timeout (Init, seconds)</label>
        <input type="number" id="timeoutInit" value="${connection?.timeoutInit || 30}">
      </div>
      <div class="form-group">
        <label for="timeoutQuery">Timeout (Query, seconds)</label>
        <input type="number" id="timeoutQuery" value="${connection?.timeoutQuery || 60}">
      </div>
      <div class="form-group">
        <label for="timeoutInsert">Timeout (Insert, seconds)</label>
        <input type="number" id="timeoutInsert" value="${connection?.timeoutInsert || 120}">
      </div>
      <div class="form-group">
        <label><input type="checkbox" id="skipInitChecks" ${connection?.skipInitChecks ? 'checked' : ''}> Skip Initial Checks</label>
      </div>
    </div>
  </div>

  <div id="formError" class="error"></div>
  <div class="button-container">
    <button class="cancel-button" id="cancelButton">Cancel</button>
    <button class="save-button" id="saveButton">${connection ? 'Update' : 'Save'} Connection</button>
  </div>

  <script>
  const vscode = acquireVsCodeApi();

  // Track edit state without exposing secrets
  const isEditMode = ${connection ? 'true' : 'false'};
  const existingType = '${connection?.type || ''}';
  const existingApiKeyPresent = ${connection?.apiKey ? 'true' : 'false'};
  const existingCloudUrl = '${connection?.cloudUrl || ''}'.trim();

  // Get dropdown element
  const connectionTypeDropdown = document.getElementById('connectionType');
  let currentType = '${connection?.type || "custom"}';
  connectionTypeDropdown.value = currentType;

  // Function to update which fields are visible
  const updateFieldsVisibility = (type) => {
    document.getElementById('customFields').style.display = type === 'custom' ? 'block' : 'none';
    document.getElementById('cloudFields').style.display = type === 'cloud' ? 'block' : 'none';
  };

  // Set initial visibility based on connection type
  updateFieldsVisibility(currentType);

  // Dropdown change listener
  connectionTypeDropdown.addEventListener('change', (e) => {
    currentType = e.target.value;
    updateFieldsVisibility(currentType);
  });

  // Advanced toggle
  document.getElementById('toggleAdvanced').addEventListener('click', () => {
    const adv = document.getElementById('advancedSettings');
    adv.style.display = adv.style.display === 'block' ? 'none' : 'block';
  });

  // Save button
  document.getElementById('saveButton').addEventListener('click', () => {
    const name = document.getElementById('connectionName').value.trim();
    const apiKeyCustom = document.getElementById('apiKeyCustom').value.trim();
    const apiKeyCloud = document.getElementById('apiKeyCloud').value.trim();
    const timeoutInit = parseInt(document.getElementById('timeoutInit').value, 10);
    const timeoutQuery = parseInt(document.getElementById('timeoutQuery').value, 10);
    const timeoutInsert = parseInt(document.getElementById('timeoutInsert').value, 10);
    const skipInitChecks = document.getElementById('skipInitChecks').checked;

    // Clear errors
    document.querySelectorAll('.error').forEach(el => {
      el.style.display = 'none';
      el.textContent = '';
    });

    if (!name) {
      showError('nameError', 'Name is required');
      return;
    }

    let connection = { name, type: currentType, timeoutInit, timeoutQuery, timeoutInsert, skipInitChecks };

    if (currentType === "custom") {
      const httpHost = document.getElementById('httpHost').value.trim();
      const httpPort = parseInt(document.getElementById('httpPort').value, 10);
      const grpcHost = document.getElementById('grpcHost').value.trim();
      const grpcPort = parseInt(document.getElementById('grpcPort').value, 10);
      const httpSecure = document.getElementById('httpSecure').checked;
      const grpcSecure = document.getElementById('grpcSecure').checked;

      if (!httpHost) {
        showError('httpHostError', 'HTTP Host is required');
        return;
      }

<<<<<<< HEAD
      connection = { name, type: "custom", httpHost, httpPort, httpSecure, grpcHost, grpcPort, grpcSecure };
      if (apiKeyCustom) {
        connection.apiKey = apiKeyCustom;
      }
=======
      connection = { name, type: "custom", httpHost, httpPort, httpSecure, grpcHost, grpcPort, grpcSecure, apiKey: apiKeyCustom, timeoutInit, timeoutQuery, timeoutInsert, skipInitChecks };
>>>>>>> 2c26acbc
    } else {
      const cloudUrl = document.getElementById('cloudUrl').value.trim();
      if (!cloudUrl) {
        showError('cloudUrlError', 'Cloud URL is required');
        return;
      }
      const cloudUrlChanged = isEditMode && existingCloudUrl && cloudUrl && existingCloudUrl !== cloudUrl;
      const requiresApiKey = !isEditMode || currentType !== existingType || !existingApiKeyPresent || cloudUrlChanged;
      if (requiresApiKey && !apiKeyCloud) {
        showError('apiKeyError', 'API Key is required for cloud connection');
        return;
      }
<<<<<<< HEAD
      connection = { name, type: "cloud", cloudUrl };
      if (apiKeyCloud) {
        connection.apiKey = apiKeyCloud;
      }
=======
      connection = { name, type: "cloud", cloudUrl, apiKey: apiKeyCloud, timeoutInit, timeoutQuery, timeoutInsert, skipInitChecks };
>>>>>>> 2c26acbc
    }

    vscode.postMessage({ command: 'save', connection });
  });

  // Cancel button
  document.getElementById('cancelButton').addEventListener('click', () => {
    vscode.postMessage({ command: 'cancel' });
  });

  // Keyboard shortcuts
  document.addEventListener('keydown', (e) => {
    if (e.key === 'Enter') {
      document.getElementById('saveButton').click();
    } else if (e.key === 'Escape') {
      document.getElementById('cancelButton').click();
    }
  });

  // Handle messages from extension
  window.addEventListener('message', event => {
    const message = event.data;
    if (message.command === 'error') {
      showError('formError', message.message);
    }
  });

  function showError(elementId, message) {
    const element = document.getElementById(elementId);
    if (element) {
      element.textContent = message;
      element.style.display = 'block';
    }
  }

  // Focus on the connection name input
  document.getElementById('connectionName').focus();
</script>


  </body>
</html>


        `;
    }    

}

// Helper function to get the connection manager instance
export function getConnectionManager(context: vscode.ExtensionContext): ConnectionManager {
    return ConnectionManager.getInstance(context);
}<|MERGE_RESOLUTION|>--- conflicted
+++ resolved
@@ -321,11 +321,8 @@
                     httpSecure: connection.httpSecure,
                     grpcSecure: connection.grpcSecure,
                     authCredentials: new weaviate.ApiKey(connection.apiKey || ''),
-<<<<<<< HEAD
-=======
                     type: connection.type,
                     skipInitChecks: connection.skipInitChecks,
->>>>>>> 2c26acbc
                     timeout: {
                         init: connection.timeoutInit,
                         query: connection.timeoutQuery,
@@ -759,14 +756,10 @@
         return;
       }
 
-<<<<<<< HEAD
-      connection = { name, type: "custom", httpHost, httpPort, httpSecure, grpcHost, grpcPort, grpcSecure };
+      connection = { name, type: "custom", httpHost, httpPort, httpSecure, grpcHost, grpcPort, grpcSecure, timeoutInit, timeoutQuery, timeoutInsert, skipInitChecks };
       if (apiKeyCustom) {
         connection.apiKey = apiKeyCustom;
       }
-=======
-      connection = { name, type: "custom", httpHost, httpPort, httpSecure, grpcHost, grpcPort, grpcSecure, apiKey: apiKeyCustom, timeoutInit, timeoutQuery, timeoutInsert, skipInitChecks };
->>>>>>> 2c26acbc
     } else {
       const cloudUrl = document.getElementById('cloudUrl').value.trim();
       if (!cloudUrl) {
@@ -779,14 +772,10 @@
         showError('apiKeyError', 'API Key is required for cloud connection');
         return;
       }
-<<<<<<< HEAD
-      connection = { name, type: "cloud", cloudUrl };
+      connection = { name, type: "cloud", cloudUrl, timeoutInit, timeoutQuery, timeoutInsert, skipInitChecks };
       if (apiKeyCloud) {
         connection.apiKey = apiKeyCloud;
       }
-=======
-      connection = { name, type: "cloud", cloudUrl, apiKey: apiKeyCloud, timeoutInit, timeoutQuery, timeoutInsert, skipInitChecks };
->>>>>>> 2c26acbc
     }
 
     vscode.postMessage({ command: 'save', connection });

import * as vscode from 'vscode';
import * as fs from 'fs';
import { URL } from 'url';
import { ConnectionManager } from '../../services/ConnectionManager';
import { WeaviateClient, CollectionConfig, PropertyConfig } from 'weaviate-client';
import type { WeaviateConnection } from '../../services/ConnectionManager';
import * as http from 'http';
import * as https from 'https';

// Helper function to generate a nonce
function getNonce() {
  let text = '';
  const possible = 'ABCDEFGHIJKLMNOPQRSTUVWXYZabcdefghijklmnopqrstuvwxyz0123456789';
  for (let i = 0; i < 32; i++) {
    text += possible.charAt(Math.floor(Math.random() * possible.length));
  }
  return text;
}

interface QueryEditorOptions {
  connectionId?: string;
  collectionName?: string;
  client?: WeaviateClient;
  tabId?: string; // Optional unique identifier for this tab instance
}

interface QueryRunOptions {
  distanceMetric: string;
  limit: number;
  certainty: number;
}

// Helper function to get webview options
function getWebviewOptions(
  extensionUri: vscode.Uri
): vscode.WebviewPanelOptions & vscode.WebviewOptions {
  return {
    enableScripts: true,
    // Preserve the webview when it is hidden so switching tabs is instant and state persists
    retainContextWhenHidden: true,
    localResourceRoots: [
      vscode.Uri.joinPath(extensionUri, 'media'),
      vscode.Uri.joinPath(extensionUri, 'dist'),
    ],
  };
}

export class QueryEditorPanel {
  public static readonly viewType = 'weaviate.queryEditor';
  // Map to store all open panels by collection name
  private static readonly panels = new Map<string, QueryEditorPanel>();
  private static activePanel: QueryEditorPanel | null = null;
  private static _outputChannel: vscode.OutputChannel | null = null;
  private _panel: vscode.WebviewPanel;
  private _disposables: vscode.Disposable[] = [];
  private _options: QueryEditorOptions;
  private _weaviateClient: any = null;
  // Use definite assignment assertion to fix TypeScript error
  private _context!: vscode.ExtensionContext;
  private _connectionManager: any;
  private _errorDetailsStore: Map<string, { text: string; ts: number }> = new Map();
  private _abortController: AbortController | null = null;
  private _inflightRequest: http.ClientRequest | null = null;

  // Standard GraphQL introspection query
  private static readonly INTROSPECTION_QUERY = `
    query IntrospectionQuery {
      __schema {
        queryType { name }
        mutationType { name }
        subscriptionType { name }
        types {
          ...FullType
        }
        directives {
          name
          description
          locations
          args { ...InputValue }
        }
      }
    }
    fragment FullType on __Type {
      kind
      name
      description
      fields(includeDeprecated: true) {
        name
        description
        args { ...InputValue }
        type { ...TypeRef }
        isDeprecated
        deprecationReason
      }
      inputFields { ...InputValue }
      interfaces { ...TypeRef }
      enumValues(includeDeprecated: true) {
        name
        description
        isDeprecated
        deprecationReason
      }
      possibleTypes { ...TypeRef }
    }
    fragment InputValue on __InputValue {
      name
      description
      type { ...TypeRef }
      defaultValue
    }
    fragment TypeRef on __Type {
      kind
      name
      ofType {
        kind
        name
        ofType {
          kind
          name
          ofType {
            kind
            name
            ofType {
              kind
              name
              ofType {
                kind
                name
                ofType {
                  kind
                  name
                }
              }
            }
          }
        }
      }
    }
  `;

  // Minimal schema types for webview compatibility
  private async _fetchSchema(): Promise<{
    classes: Array<{
      class: string;
      description?: string;
      properties: Array<{
        name: string;
        dataType: string[];
        description?: string;
      }>;
    }>;
  }> {
    if (!this._weaviateClient) {
      throw new Error('Not connected to Weaviate');
    }

    // Use Weaviate v3 collections API and adapt to legacy schema shape expected by webview
    const collections: CollectionConfig[] = await this._weaviateClient.collections.listAll();
    return {
      classes: (collections || []).map((collection: CollectionConfig) => ({
        class: collection.name || '',
        description: (collection as any).description,
        properties: (collection.properties || []).map((prop: PropertyConfig) => ({
          name: prop.name || '',
          dataType: Array.isArray((prop as any).dataType)
            ? ((prop as any).dataType as string[])
            : [((prop as any).dataType as any) || 'string'],
          description: (prop as any).description,
        })),
      })),
    };
  }

  private _getActiveConnection(): WeaviateConnection | null {
    const connectionId = this._options.connectionId;
    if (!connectionId) {
      // Try to infer from active connections
      const connections = this._connectionManager?.getConnections?.() || [];
      const active = connections.find((c: any) => c.status === 'connected');
      return active || null;
    }
    const conn = this._connectionManager?.getConnection?.(connectionId);
    return conn || null;
  }

  private _buildGraphQLEndpoint(): string {
    const conn = this._getActiveConnection();
    if (!conn) {
      throw new Error('No active connection for GraphQL request');
    }

    if (conn.type === 'cloud' && conn.cloudUrl) {
      const base = conn.cloudUrl.replace(/\/$/, '');
      return `${base}/v1/graphql`;
    }

    const protocol = conn.httpSecure ? 'https' : 'http';
    const host = conn.httpHost || 'localhost';
    const port = conn.httpPort || (conn.httpSecure ? 443 : 8080);
    return `${protocol}://${host}:${port}/v1/graphql`;
  }

  private async _performGraphQLHttp(query: string, signal?: AbortSignal): Promise<any> {
    const urlStr = this._buildGraphQLEndpoint();
    const conn = this._getActiveConnection();

    const headers: Record<string, string> = {
      'Content-Type': 'application/json',
      Accept: 'application/json',
    };
    if (conn?.apiKey) {
      headers['Authorization'] = `Bearer ${conn.apiKey}`;
    }

    const url = new URL(urlStr);
    const isHttps = url.protocol === 'https:';

    const options: https.RequestOptions | http.RequestOptions = {
      method: 'POST',
      protocol: url.protocol,
      hostname: url.hostname,
      port: url.port || (isHttps ? 443 : 80),
      path: url.pathname + url.search,
      headers,
    };

    const body = JSON.stringify({ query });

    const responseBody: string = await new Promise((resolve, reject) => {
      const req = (isHttps ? https : http).request({ ...options, signal: signal as any }, (res) => {
        const chunks: Buffer[] = [];
        res.on('data', (chunk: Buffer) => chunks.push(chunk));
        res.on('end', () => {
          const text = Buffer.concat(chunks).toString('utf-8');
          if ((res.statusCode || 0) >= 200 && (res.statusCode || 0) < 300) {
            resolve(text);
          } else {
            // Build a concise error message without dumping entire response bodies
            const summary = this._summarizeHttpError(res.statusCode, res.statusMessage, text);
            const err: any = new Error(summary);
            // Attach raw response text for optional diagnostics
            err.details = text;
            err.statusCode = res.statusCode;
            err.statusMessage = res.statusMessage;
            reject(err);
          }
        });
      });
      this._inflightRequest = req;
      // If Node's request does not support signal, fallback to destroying on abort
      if (signal) {
        const onAbort = () => {
          try {
            req.destroy(new Error('aborted'));
          } catch {}
        };
        if ((signal as any).aborted) {
          onAbort();
        } else {
          signal.addEventListener('abort', onAbort, { once: true });
        }
      }
      req.on('error', reject);
      req.write(body);
      req.end();
    });
    this._inflightRequest = null;

    let json: any;
    try {
      json = JSON.parse(responseBody);
    } catch {
      throw new Error('Invalid JSON response from GraphQL endpoint');
    }

    if (json.errors && Array.isArray(json.errors) && json.errors.length > 0) {
      const msg = json.errors
        .map((e: any) => e.message)
        .filter(Boolean)
        .join('; ');
      const graphQLError: any = new Error(msg || 'GraphQL returned errors');
      // Preserve the full payload so the UI can show complete details on demand
      graphQLError.details = responseBody;
      graphQLError.graphqlErrors = json.errors;
      graphQLError.graphqlResponse = json;
      graphQLError.graphqlRequest = { query };
      throw graphQLError;
    }
    return json.data ?? json;
  }

  // Create a concise, user-friendly message from HTTP error responses
  private _summarizeHttpError(
    statusCode?: number,
    statusMessage?: string,
    bodyText?: string
  ): string {
    const code = statusCode ?? 'unknown';

    // Try to parse JSON bodies produced by Weaviate and similar services
    if (bodyText) {
      try {
        const parsed: any = JSON.parse(bodyText);

        // Prefer explicit GraphQL error arrays
        if (Array.isArray(parsed?.errors) && parsed.errors.length > 0) {
          const messages = parsed.errors
            .map((e: any) => e?.message)
            .filter(Boolean)
            .slice(0, 3)
            .join('; ');
          return `GraphQL Error (Code: ${code}): ${messages || 'Unknown error'}`;
        }

        // Weaviate often returns { response: { code, message }, request: { ... } }
        const response = parsed?.response;
        if (response?.message) {
          const respCode = response?.code ?? code;
          return `GraphQL Error (Code: ${respCode}): ${response.message}`;
        }

        // Fallback to top-level message if present
        if (parsed?.message) {
          return `GraphQL Error (Code: ${code}): ${parsed.message}`;
        }
      } catch {
        // Ignore JSON parse errors and fall through to a generic summary
      }
    }

    // Generic concise message without attaching the full body
    const statusText = `${statusMessage ?? ''}`.trim();
    return statusText ? `HTTP ${code} ${statusText}` : `HTTP ${code}: Request failed`;
  }

  /**
   * Opens a new query editor instance for the specified collection
   * Creates a new tab for each request, allowing multiple tabs for the same collection
   */
  public static createOrShow(context: vscode.ExtensionContext, options: QueryEditorOptions = {}) {
    const column = vscode.window.activeTextEditor?.viewColumn || vscode.ViewColumn.One;
    const collectionName = options.collectionName || 'Default';
    const connectionId = options.connectionId || '';

    // Generate a unique tab ID if not provided to ensure separate instances
    const tabId = options.tabId || `tab_${Date.now()}_${Math.random().toString(36).substr(2, 9)}`;

    // Use connection ID, collection name, and tab ID as the key for true isolation
    const panelKey = `${connectionId}:${collectionName}:${tabId}`;

    // Check if we already have a panel for this collection
    if (QueryEditorPanel.panels.has(panelKey)) {
      // If yes, reveal the existing panel
      const existingPanel = QueryEditorPanel.panels.get(panelKey);
      existingPanel?._panel.reveal(column);
      return;
    }

    // Create a new panel with a unique title
    const title = `Query: ${collectionName}`;
    const panel = vscode.window.createWebviewPanel(
      QueryEditorPanel.viewType,
      title,
      column,
      getWebviewOptions(context.extensionUri)
    );

    // Create new editor instance and store in our map
    const newEditor = new QueryEditorPanel(panel, context, { ...options, tabId });
    QueryEditorPanel.activePanel = newEditor;
    QueryEditorPanel.panels.set(panelKey, newEditor);
  }

  public static sendCommandToActive(type: 'cmdRun' | 'cmdStop' | 'cmdClear'): boolean {
    const active = QueryEditorPanel.activePanel;
    if (!active) {
      return false;
    }
    try {
      active._panel.webview.postMessage({ type });
      return true;
    } catch {
      return false;
    }
  }

  private constructor(
    panel: vscode.WebviewPanel,
    private readonly context: vscode.ExtensionContext,
    options: QueryEditorOptions
  ) {
    this._options = options;
    this._panel = panel;
    this._context = context;
    this._connectionManager = ConnectionManager.getInstance(context);
    // Some test mocks may not implement these event registration helpers
    // Guard against missing functions to make tests more robust.
    try {
      if (typeof (this._panel as any).onDidDispose === 'function') {
        (this._panel as any).onDidDispose(() => this.dispose(), null, this._disposables);
      } else if (
        (this._panel as any).onDidDispose &&
        typeof (this._panel as any).onDidDispose.event === 'function'
      ) {
        // Support EventEmitter-like mock that exposes an `event` registration
        (this._panel as any).onDidDispose.event(() => this.dispose());
      }
    } catch (e) {
      // Swallow errors from test environment; disposal will be handled by tests via mocks
      console.warn('onDidDispose not available on webview panel mock', e);
    }

    // Handle webview state changes to preserve content when switching tabs
<<<<<<< HEAD
    this._panel.onDidChangeViewState(
      (e) => {
        if (this._panel.visible) {
          // Webview became visible, restore state if needed
          this._restoreWebviewState();
          QueryEditorPanel.activePanel = this;
        }
      },
      null,
      this._disposables
    );
=======
    try {
      if (typeof (this._panel as any).onDidChangeViewState === 'function') {
        (this._panel as any).onDidChangeViewState(
          (e: any) => {
            if (this._panel.visible) {
              // Webview became visible, restore state if needed
              this._restoreWebviewState();
            }
          },
          null,
          this._disposables
        );
      } else if (
        (this._panel as any).onDidChangeViewState &&
        typeof (this._panel as any).onDidChangeViewState.event === 'function'
      ) {
        (this._panel as any).onDidChangeViewState.event((e: any) => {
          if (this._panel.visible) {
            this._restoreWebviewState();
          }
        });
      }
    } catch (e) {
      console.warn('onDidChangeViewState not available on webview panel mock', e);
    }
>>>>>>> e3c7344c

    this._initializeWebview();
    QueryEditorPanel.activePanel = this;
  }

  private async _initializeWebview() {
    this._panel.webview.html = await this._getHtmlForWebview(this._panel.webview);
    this._setupMessageHandlers();
  }

  private _setupMessageHandlers() {
    this._panel.webview.onDidReceiveMessage(async (message) => {
      switch (message.type) {
        case 'cmdRun':
          this._panel.webview.postMessage({ type: 'runQueryShortcut' });
          return;
        case 'cmdStop':
          this._panel.webview.postMessage({ type: 'stopQueryShortcut' });
          return;
        case 'cmdClear':
          this._panel.webview.postMessage({ type: 'clearQueryShortcut' });
          return;
        case 'ready':
          if (this._options.collectionName) {
            await this._sendInitialData();
          } else {
            // Send a message that no collection is selected
            this._panel.webview.postMessage({
              type: 'update',
              title: 'No Collection Selected',
              data: { message: 'Select a collection from the Weaviate Explorer' },
            });
          }
          break;

        case 'runQuery':
          const query = message.query;
          const queryOptions: QueryRunOptions = {
            distanceMetric: message.distanceMetric || 'cosine',
            limit: message.limit || 10,
            certainty: message.certainty || 0.7,
          };
          // Abort any previous request
          try {
            this._abortController?.abort();
          } catch {}
          this._abortController = new AbortController();
          this._executeQuery(query, queryOptions, this._abortController.signal);
          break;

        case 'cancelQuery':
          try {
            this._abortController?.abort();
            this._inflightRequest?.destroy(new Error('aborted'));
          } catch {}
          this._abortController = null;
          this._inflightRequest = null;
          this._panel.webview.postMessage({ type: 'queryCancelled' });
          break;

        case 'explainPlan':
          await this._explainQueryPlan(message.query);
          break;

        case 'saveState':
          // Save webview state for restoration
          this._saveWebviewState(message.state);
          break;

        case 'requestSampleQuery':
          const collectionName = message.collection || this._options.collectionName;
          if (collectionName) {
            this._sendSampleQuery(collectionName);
          } else {
            this._panel.webview.postMessage({
              type: 'queryError',
              error: 'No collection specified for sample query',
            });
          }
          break;

        case 'getSchema':
          try {
            const schema = await this._fetchSchema();
            this._panel.webview.postMessage({
              type: 'schemaResult',
              schema,
              collection: this._options.collectionName,
            });
          } catch (error: any) {
            this._panel.webview.postMessage({
              type: 'queryError',
              error: `Error fetching schema: ${error.message}`,
            });
          }
          break;

        case 'openOutput':
          // Reveal the output channel with error details if available
          QueryEditorPanel._getOutputChannel()?.show(true);
          break;

        case 'copyToClipboard':
          try {
            await vscode.env.clipboard.writeText(message.text || '');
          } catch (e) {
            console.warn('Failed to copy to clipboard:', e);
          }
          break;

        case 'requestErrorDetails': {
          const id = message.errorId as string | undefined;
          if (!id) {
            return;
          }
          const entry = this._errorDetailsStore.get(id);
          if (!entry) {
            this._panel.webview.postMessage({
              type: 'errorDetailsEnd',
              errorId: id,
              error: 'Error details not found',
            });
            return;
          }

          const text = entry.text;
          const CHUNK = 32_768; // 32 KB chunks to keep UI responsive
          let index = 0;
          for (let i = 0; i < text.length; i += CHUNK) {
            const chunk = text.slice(i, i + CHUNK);
            this._panel.webview.postMessage({
              type: 'errorDetailsChunk',
              errorId: id,
              index,
              chunk,
            });
            index++;
          }
          this._panel.webview.postMessage({
            type: 'errorDetailsEnd',
            errorId: id,
            total: index,
          });
          break;
        }
      }
    });
  }

  private async _connectToWeaviate(): Promise<boolean> {
    try {
      // Clear any existing client
      this._weaviateClient = null;

      // Use the connection manager we initialized in the constructor
      if (!this._connectionManager) {
        try {
          const extension = vscode.extensions.getExtension('muleyprasad.weaviate-studio');
          if (extension) {
            this._connectionManager = extension.exports?.connectionManager;
          }
        } catch (e) {
          console.error('Error getting ConnectionManager:', e);
        }

        if (!this._connectionManager) {
          throw new Error('Could not get ConnectionManager');
        }
      }

      const connections = this._connectionManager.getConnections();
      const activeConnection = connections.find((c: any) => c.status === 'connected');
      if (this._options.connectionId) {
        this._weaviateClient = this._connectionManager.getClient(this._options.connectionId);
        if (!this._weaviateClient) {
          await this._connectionManager.connect(this._options.connectionId);
          this._weaviateClient = this._connectionManager.getClient(this._options.connectionId);
        }
      }

      if (!this._weaviateClient) {
        // We already have connections from above, no need to get them again
        if (activeConnection) {
          this._weaviateClient = this._connectionManager.getClient(activeConnection.id);
          this._options.connectionId = activeConnection.id;
        }
      }

      return !!this._weaviateClient;
    } catch (error: any) {
      vscode.window.showErrorMessage(`Connection failed: ${error.message}`);
      return false;
    }
  }

  private async _executeQuery(
    query: string,
    options: QueryRunOptions,
    signal?: AbortSignal
  ): Promise<void> {
    // Early validation
    if (!this._weaviateClient) {
      const errorMsg = 'Not connected to Weaviate';
      vscode.window.showErrorMessage(errorMsg);
      this._sendErrorToWebview(errorMsg);
      return;
    }

    if (!query?.trim()) {
      const errorMsg = 'Query cannot be empty';
      this._sendErrorToWebview(errorMsg);
      return;
    }

    try {
      const result = await this._performGraphQLQuery(query, signal);
      this._sendResultToWebview(result);
    } catch (error) {
      const errAny: any = error;
      const msg = errAny?.message || '';
      const isAbort = errAny?.name === 'AbortError' || /aborted|abort/i.test(msg);
      if (isAbort) {
        this._panel.webview.postMessage({ type: 'queryCancelled' });
      } else {
        const errorMsg = errAny instanceof Error ? errAny.message : 'Unknown error occurred';
        this._sendErrorToWebview(errorMsg, errAny?.details || errAny?.stack);
      }
    }
  }

  private async _performGraphQLQuery(query: string, signal?: AbortSignal): Promise<any> {
    const client = this._weaviateClient as any;

    // Try client-provided GraphQL interfaces first (for older clients)
    if (client?.graphql) {
      try {
        let result: any;
        if (typeof client.graphql.raw === 'function') {
          if (client.graphql.raw.length >= 1) {
            // Signature raw({ query })
            result = await client.graphql.raw({ query });
          } else {
            // Signature raw().withQuery(query).do()
            result = await client.graphql.raw().withQuery(query).do();
          }
        } else if (typeof client.graphql.query === 'function') {
          result = await client.graphql.query(query);
        }

        if (result !== undefined) {
          if (this._isEmptyResult(result)) {
            throw new Error('Query returned empty or invalid result');
          }
          return result;
        }
      } catch (e: any) {
        // Fall back to HTTP if client method fails
        console.warn('Client GraphQL interface failed, falling back to HTTP:', e?.message || e);
      }
    }

    // Fallback to direct HTTP
    try {
      const result = await this._performGraphQLHttp(query, signal);
      if (this._isEmptyResult(result)) {
        throw new Error('Query returned empty or invalid result');
      }
      return result;
    } catch (apiError: any) {
      const err: any = new Error(
        `GraphQL query failed: ${apiError?.message || 'Unknown API error'}`
      );
      if (apiError?.details) {
        err.details = apiError.details;
      }
      throw err;
    }
  }

  private _isEmptyResult(result: any): boolean {
    return (
      !result ||
      (typeof result === 'object' && Object.keys(result).length === 0) ||
      (Array.isArray(result) && result.length === 0)
    );
  }

  private _sendResultToWebview(result: any): void {
    this._panel.webview.postMessage({
      type: 'queryResult',
      data: result,
      collection: this._options.collectionName,
      timestamp: new Date().toISOString(),
    });
  }

  private _sendErrorToWebview(errorMessage: string, details?: string): void {
    // Ensure excessively large messages do not overwhelm the UI
    const MAX_LEN = 1200;
    let display = errorMessage || 'Unknown error';
    if (display.length > MAX_LEN) {
      display = display.slice(0, MAX_LEN) + '… [truncated]';
    }
    let errorId: string | undefined;
    if (details) {
      errorId = this._saveErrorDetails(details);
    }

    // Log full context to the Output channel
    const ts = new Date().toISOString();
    const channel = QueryEditorPanel._getOutputChannel();
    channel?.appendLine(`[${ts}] GraphQL query error`);
    channel?.appendLine(display);
    if (details && channel) {
      channel.appendLine('Details:');
      const MAX_OUTPUT = 200000; // 200k chars to keep channel usable
      const outText =
        details.length > MAX_OUTPUT
          ? details.slice(0, MAX_OUTPUT) + '\n… [details truncated]'
          : details;
      channel.appendLine(outText);
      channel.appendLine('');
    } else if (channel) {
      channel.appendLine('');
    }

    this._panel.webview.postMessage({
      type: 'queryError',
      error: display,
      // Do not inline huge details; provide an id to fetch on demand
      errorId,
      timestamp: ts,
    });
  }

  // Save error details and return a short-lived id for retrieval from the webview
  private _saveErrorDetails(text: string): string {
    const id = `err_${Date.now()}_${Math.random().toString(36).slice(2, 8)}`;
    const ts = Date.now();
    this._errorDetailsStore.set(id, { text, ts });

    // Simple cleanup: keep most recent 10 entries
    if (this._errorDetailsStore.size > 10) {
      const entries = Array.from(this._errorDetailsStore.entries()).sort(
        (a, b) => a[1].ts - b[1].ts
      );
      while (entries.length > 10) {
        const [oldId] = entries.shift()!;
        this._errorDetailsStore.delete(oldId);
      }
    }
    return id;
  }

  private static _getOutputChannel(): vscode.OutputChannel | null {
    try {
      if (!QueryEditorPanel._outputChannel) {
        QueryEditorPanel._outputChannel = vscode.window.createOutputChannel('Weaviate Studio');
      }
      return QueryEditorPanel._outputChannel;
    } catch {
      return null;
    }
  }

  private async _getHtmlForWebview(webview: vscode.Webview): Promise<string> {
    const webviewHtmlPath = vscode.Uri.joinPath(
      this.context.extensionUri,
      'dist',
      'webview',
      'index.html'
    );
    let htmlContent = await fs.promises.readFile(webviewHtmlPath.fsPath, 'utf-8');

    const nonce = getNonce();

    htmlContent = htmlContent.replace(/{{nonce}}/g, nonce);
    htmlContent = htmlContent.replace(/{{cspSource}}/g, webview.cspSource);

    // Calculate baseHref for the <base> tag
    const webviewDistPath = vscode.Uri.joinPath(this.context.extensionUri, 'dist', 'webview');
    const baseHrefUri = webview.asWebviewUri(webviewDistPath);
    let baseHrefString = baseHrefUri.toString();
    if (!baseHrefString.endsWith('/')) {
      baseHrefString += '/';
    }
    htmlContent = htmlContent.replace(/{{baseHref}}/g, baseHrefString);

    return htmlContent;
  }
  private async _sendInitialData() {
    if (!this._weaviateClient) {
      const connected = await this._connectToWeaviate();
      if (!connected) {
        return;
      }
    }

    try {
      if (!this._weaviateClient) {
        throw new Error('Not connected to Weaviate');
      }
      const schema = await this._fetchSchema();
      // Try to fetch real GraphQL introspection for schema-aware editor features
      let introspection: any | null = null;
      try {
        const resp = await this._performGraphQLHttp(QueryEditorPanel.INTROSPECTION_QUERY);
        if (resp && resp.__schema) {
          introspection = resp;
        } else if (resp && resp.data && resp.data.__schema) {
          // In case of nested data shape
          introspection = resp.data;
        }
      } catch (e) {
        console.warn(
          'GraphQL introspection failed or unsupported:',
          e instanceof Error ? e.message : e
        );
      }

      // Get any saved state for this panel
      const savedState = this._getSavedWebviewState();

      // Build connection info for display in the webview header
      const activeConn = this._getActiveConnection();
      let connectionInfo: any = undefined;
      try {
        if (activeConn) {
          connectionInfo = {
            id: activeConn.id,
            name: activeConn.name,
            type: activeConn.type,
            endpoint: this._buildGraphQLEndpoint(),
          };
        }
      } catch {}

      this._panel.webview.postMessage({
        type: 'initialData',
        schema,
        collection: this._options.collectionName,
        savedState: savedState,
        introspection,
        connection: connectionInfo,
      });
    } catch (error: any) {
      vscode.window.showErrorMessage(`Failed to fetch schema: ${error.message}`);
    }
  }

  /**
   * Restore webview state when the panel becomes visible again
   */
  private async _restoreWebviewState() {
    // Check if webview needs reinitialization (content was disposed)
    try {
      // Try to ping the webview to see if it's responsive
      this._panel.webview.postMessage({ type: 'ping' });

      // If we get here without error, webview is still alive
      // No need to restore state
    } catch (error) {
      // Webview content was disposed, reinitialize
      console.log('Webview content was disposed, reinitializing...');
      await this._initializeWebview();
    }
  }

  /**
   * Save current webview state for restoration
   */
  private _saveWebviewState(state: any) {
    const panelKey = this._getPanelKey();
    if (panelKey) {
      this.context.workspaceState.update(`webview_state_${panelKey}`, {
        ...state,
        timestamp: Date.now(),
      });
    }
  }

  /**
   * Get saved webview state
   */
  private _getSavedWebviewState(): any {
    const panelKey = this._getPanelKey();
    if (panelKey) {
      const savedState = this.context.workspaceState.get(`webview_state_${panelKey}`);
      // Only return state if it's recent (within last hour)
      if (
        savedState &&
        (savedState as any).timestamp &&
        Date.now() - (savedState as any).timestamp < 3600000
      ) {
        return savedState;
      }
    }
    return null;
  }

  /**
   * Sends a sample query to the webview
   * @param collectionName Collection to generate query for
   */
  private async _sendSampleQuery(collectionName: string) {
    if (!this._weaviateClient) {
      this._panel.webview.postMessage({
        type: 'queryError',
        error: 'Not connected to Weaviate',
      });
      return;
    }

    // Build a proper schema-based query using the collection's actual properties
    let sampleQuery = '';

    try {
      // Fetch the schema to get actual properties for this collection
      const schema = await this._fetchSchema();

      // Use the enhanced generateSampleQuery function that properly handles reference types
      const { generateSampleQuery } = require('../webview/graphqlTemplates');
      sampleQuery = generateSampleQuery(collectionName, [], 10, schema);
    } catch (err) {
      // Fallback to basic query if schema query fails
      sampleQuery = `{
  Get {
    ${collectionName} (limit: 10) {
      _additional {
        id
      }
    }
  }
}`;
    }

    // Send sample query to webview
    try {
      this._panel.webview.postMessage({
        type: 'sampleQuery',
        data: {
          sampleQuery,
        },
      });
    } catch (error: any) {
      this._panel.webview.postMessage({
        type: 'queryError',
        error: `Failed to send sample query: ${error.message || 'Unknown error'}`,
      });
    }
  }

  private async _explainQueryPlan(query: string) {
    if (!this._weaviateClient) {
      vscode.window.showErrorMessage('Not connected to Weaviate');
      return;
    }

    try {
      // Different Weaviate client versions have different API structures for explanations
      let explainResult;
      const client = this._weaviateClient as any; // Use any for API version compatibility

      try {
        // Try via client.graphql if available, otherwise fall back to HTTP
        const className = this._options.collectionName || 'Things';
        const explainQuery = `{
                    Get {
                        ${className}(limit: 1) {
                            _additional { explain }
                        }
                    }
                }`;

        if (client.graphql && typeof client.graphql.raw === 'function') {
          if (client.graphql.raw.length >= 1) {
            explainResult = await client.graphql.raw({ query: explainQuery });
          } else {
            explainResult = await client.graphql.raw().withQuery(explainQuery).do();
          }
        } else if (client.graphql && typeof client.graphql.query === 'function') {
          explainResult = await client.graphql.query(explainQuery);
        } else {
          // Direct HTTP fallback
          explainResult = await this._performGraphQLHttp(explainQuery);
        }
      } catch (explainError) {
        explainResult = {
          error: 'Explain functionality failed',
          message: explainError instanceof Error ? explainError.message : 'Unknown error',
        };
      }

      this._panel.webview.postMessage({
        type: 'explainResult',
        data: explainResult,
      });
    } catch (error: any) {
      this._panel.webview.postMessage({
        type: 'explainError',
        error: error.message,
      });
    }
  }

  private async _getSchemaForCompletion(): Promise<{ classes: any[]; types: any[] } | null> {
    try {
      if (!this._weaviateClient && this._options.client) {
        this._weaviateClient = this._options.client;
      }

      if (!this._weaviateClient) {
        const weaviateUrlConfig = vscode.workspace.getConfiguration('weaviate').get<string>('url');
        const weaviateUrl = weaviateUrlConfig || 'http://localhost:8080';

        let weaviateImport;
        try {
          weaviateImport = await import('weaviate-client');
        } catch (e) {
          vscode.window.showErrorMessage(
            'Weaviate Client not found. Please ensure it is installed in your project.'
          );
          return null;
        }

        const ClientFactory =
          (weaviateImport as any).default?.client || (weaviateImport as any).client;
        if (!ClientFactory) {
          vscode.window.showErrorMessage('Invalid Weaviate TS Client structure.');
          return null;
        }

        const url = new URL(weaviateUrl);
      }

      const schema = await this._fetchSchema();

      return {
        classes: schema.classes || [],
        types: [
          { name: 'Get', kind: 'OBJECT' },
          { name: 'Aggregate', kind: 'OBJECT' },
        ],
      };
    } catch (error: any) {
      vscode.window.showErrorMessage(`Error fetching Weaviate schema: ${error.message}`);
      return null;
    }
  }

  public dispose() {
    // Find and remove this panel from the panels map
    const panelKey = this._getPanelKey();
    if (panelKey) {
      QueryEditorPanel.panels.delete(panelKey);
    }

    this._panel.dispose();
    if (QueryEditorPanel.activePanel === this) {
      QueryEditorPanel.activePanel = null;
    }

    while (this._disposables.length) {
      const disposable = this._disposables.pop();
      if (disposable) {
        disposable.dispose();
      }
    }
  }

  /**
   * Gets the unique key for this panel based on connection and collection
   */
  private _getPanelKey(): string | undefined {
    const connectionId = this._options.connectionId || '';
    const collectionName = this._options.collectionName;
    const tabId = this._options.tabId;
    if (!collectionName) {
      return undefined;
    }

    return `${connectionId}:${collectionName}:${tabId}`;
  }
}<|MERGE_RESOLUTION|>--- conflicted
+++ resolved
@@ -411,7 +411,6 @@
     }
 
     // Handle webview state changes to preserve content when switching tabs
-<<<<<<< HEAD
     this._panel.onDidChangeViewState(
       (e) => {
         if (this._panel.visible) {
@@ -423,33 +422,6 @@
       null,
       this._disposables
     );
-=======
-    try {
-      if (typeof (this._panel as any).onDidChangeViewState === 'function') {
-        (this._panel as any).onDidChangeViewState(
-          (e: any) => {
-            if (this._panel.visible) {
-              // Webview became visible, restore state if needed
-              this._restoreWebviewState();
-            }
-          },
-          null,
-          this._disposables
-        );
-      } else if (
-        (this._panel as any).onDidChangeViewState &&
-        typeof (this._panel as any).onDidChangeViewState.event === 'function'
-      ) {
-        (this._panel as any).onDidChangeViewState.event((e: any) => {
-          if (this._panel.visible) {
-            this._restoreWebviewState();
-          }
-        });
-      }
-    } catch (e) {
-      console.warn('onDidChangeViewState not available on webview panel mock', e);
-    }
->>>>>>> e3c7344c
 
     this._initializeWebview();
     QueryEditorPanel.activePanel = this;
